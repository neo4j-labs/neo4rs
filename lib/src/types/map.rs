use crate::errors::*;
use crate::types::*;
use crate::version::Version;
use bytes::*;
use std::cell::RefCell;
use std::collections::HashMap;
use std::convert::TryInto;
use std::iter::FromIterator;

use std::mem;
use std::rc::Rc;

pub const TINY: u8 = 0xA0;
pub const SMALL: u8 = 0xD8;
pub const MEDIUM: u8 = 0xD9;
pub const LARGE: u8 = 0xDA;

<<<<<<< HEAD
#[derive(Debug, PartialEq, Clone, Default)]
=======
#[derive(Debug, Default, PartialEq, Clone)]
>>>>>>> b3b31239
pub struct BoltMap {
    pub value: HashMap<BoltString, BoltType>,
}

impl BoltMap {
    pub fn with_capacity(capacity: usize) -> Self {
        BoltMap {
            value: HashMap::with_capacity(capacity),
        }
    }

    pub fn len(&self) -> usize {
        self.value.len()
    }

    pub fn put(&mut self, key: BoltString, value: BoltType) {
        self.value.insert(key, value);
    }

    pub fn get<T: std::convert::TryFrom<BoltType>>(&self, key: &str) -> Option<T> {
        match self.value.get(&BoltString::new(key)) {
            Some(bolt_type) => {
                if let Ok(value) = TryInto::<T>::try_into(bolt_type.clone()) {
                    Some(value)
                } else {
                    None
                }
            }
            _ => None,
        }
    }

    pub fn can_parse(_: Version, input: Rc<RefCell<Bytes>>) -> bool {
        let marker = input.borrow()[0];
        (TINY..=(TINY | 0x0F)).contains(&marker)
            || marker == SMALL
            || marker == MEDIUM
            || marker == LARGE
    }
}

impl FromIterator<(BoltString, BoltType)> for BoltMap {
    fn from_iter<T>(iter: T) -> Self
    where
        T: IntoIterator<Item = (BoltString, BoltType)>,
    {
        let mut bolt_map = BoltMap::default();
        for (s, t) in iter.into_iter() {
            bolt_map.put(s, t);
        }
        bolt_map
    }
}

impl BoltMap {
    pub fn into_bytes(self, version: Version) -> Result<Bytes> {
        let mut key_value_bytes = BytesMut::new();
        let length = self.value.len();
        for (key, value) in self.value {
            let key_bytes: Bytes = key.into_bytes(version)?;
            let value_bytes: Bytes = value.into_bytes(version)?;
            key_value_bytes.put(key_bytes);
            key_value_bytes.put(value_bytes);
        }

        let mut bytes = BytesMut::with_capacity(
            mem::size_of::<u8>() + mem::size_of::<u32>() + key_value_bytes.len(),
        );

        match length {
            0..=15 => bytes.put_u8(TINY | length as u8),
            16..=255 => {
                bytes.put_u8(SMALL);
                bytes.put_u8(length as u8);
            }
            256..=65_535 => {
                bytes.put_u8(MEDIUM);
                bytes.put_u16(length as u16);
            }
            65_536..=4_294_967_295 => {
                bytes.put_u8(LARGE);
                bytes.put_u32(length as u32);
            }
            _ => return Err(Error::MapTooBig),
        }

        bytes.put(key_value_bytes);
        Ok(bytes.freeze())
    }

    pub fn parse(version: Version, input: Rc<RefCell<Bytes>>) -> Result<BoltMap> {
        let marker = input.borrow_mut().get_u8();
        let size = match marker {
            0xA0..=0xAF => 0x0F & marker as usize,
            SMALL => input.borrow_mut().get_u8() as usize,
            MEDIUM => input.borrow_mut().get_u16() as usize,
            LARGE => input.borrow_mut().get_u32() as usize,
            _ => {
                return Err(Error::InvalidTypeMarker {
                    type_name: "map",
                    marker,
                })
            }
        };

        let mut map = BoltMap::default();
        for _ in 0..size {
            let key: BoltString = BoltString::parse(version, input.clone())?;
            let value: BoltType = BoltType::parse(version, input.clone())?;
            map.put(key, value);
        }

        Ok(map)
    }
}

#[cfg(test)]
mod tests {
    use super::*;

    #[test]
    fn should_serialize_empty_map() {
        let map = BoltMap::default();

        let b: Bytes = map.into_bytes(Version::V4_1).unwrap();

        assert_eq!(&b[..], Bytes::from_static(&[TINY]));
    }

    #[test]
    fn should_serialize_map_of_strings() {
        let mut map = BoltMap::default();
        map.put("a".into(), "b".into());

        let b: Bytes = map.into_bytes(Version::V4_1).unwrap();

        assert_eq!(&b[..], Bytes::from_static(&[0xA1, 0x81, 0x61, 0x81, 0x62]));
    }

    #[test]
    fn should_deserialize_map_of_strings() {
        let input = Rc::new(RefCell::new(Bytes::from_static(&[
            0xA1, 0x81, 0x61, 0x81, 0x62,
        ])));

        let map: BoltMap = BoltMap::parse(Version::V4_1, input).unwrap();

        assert_eq!(map.value.len(), 1);
    }

    #[test]
    fn should_deserialize_small_map() {
        let mut map = BoltMap::default();
        for i in 0..=16 {
            map.put(i.to_string().into(), i.to_string().into());
        }

        let bytes: Rc<RefCell<Bytes>> =
            Rc::new(RefCell::new(map.clone().into_bytes(Version::V4_1).unwrap()));
        assert_eq!(bytes.borrow()[0], SMALL);
        let deserialized_map: BoltMap = BoltMap::parse(Version::V4_1, bytes).unwrap();
        assert_eq!(map, deserialized_map);
    }

    #[test]
    fn should_deserialize_medium_map() {
        let mut map = BoltMap::default();
        for i in 0..=256 {
            map.put(i.to_string().into(), i.to_string().into());
        }

        let bytes: Rc<RefCell<Bytes>> =
            Rc::new(RefCell::new(map.clone().into_bytes(Version::V4_1).unwrap()));
        assert_eq!(bytes.borrow()[0], MEDIUM);
        let deserialized_map: BoltMap = BoltMap::parse(Version::V4_1, bytes).unwrap();
        assert_eq!(map, deserialized_map);
    }

    #[test]
    fn should_deserialize_large_map() {
        let mut map = BoltMap::default();
        for i in 0..=65_536 {
            map.put(i.to_string().into(), i.to_string().into());
        }

        let bytes: Rc<RefCell<Bytes>> =
            Rc::new(RefCell::new(map.clone().into_bytes(Version::V4_1).unwrap()));
        assert_eq!(bytes.borrow()[0], LARGE);
        let deserialized_map: BoltMap = BoltMap::parse(Version::V4_1, bytes).unwrap();
        assert_eq!(map, deserialized_map);
    }
}<|MERGE_RESOLUTION|>--- conflicted
+++ resolved
@@ -15,11 +15,7 @@
 pub const MEDIUM: u8 = 0xD9;
 pub const LARGE: u8 = 0xDA;
 
-<<<<<<< HEAD
-#[derive(Debug, PartialEq, Clone, Default)]
-=======
 #[derive(Debug, Default, PartialEq, Clone)]
->>>>>>> b3b31239
 pub struct BoltMap {
     pub value: HashMap<BoltString, BoltType>,
 }
