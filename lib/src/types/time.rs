#![allow(clippy::from_over_into)]

use crate::types::*;
use chrono::{FixedOffset, NaiveTime, Offset, Timelike};
use neo4rs_macros::BoltStruct;

#[derive(Debug, PartialEq, Eq, Clone, BoltStruct)]
#[signature(0xB2, 0x54)]
pub struct BoltTime {
    nanoseconds: BoltInteger,
    tz_offset_seconds: BoltInteger,
}

#[derive(Debug, PartialEq, Eq, Clone, BoltStruct)]
#[signature(0xB1, 0x74)]
pub struct BoltLocalTime {
    nanoseconds: BoltInteger,
}

impl From<(NaiveTime, FixedOffset)> for BoltTime {
    fn from(value: (NaiveTime, FixedOffset)) -> Self {
        let seconds_from_midnight = value.0.num_seconds_from_midnight() as i64;
        let nanoseconds = seconds_from_midnight * 1_000_000_000 + value.0.nanosecond() as i64;
        BoltTime {
            nanoseconds: nanoseconds.into(),
            tz_offset_seconds: value.1.fix().local_minus_utc().into(),
        }
    }
}

impl From<BoltTime> for (NaiveTime, FixedOffset) {
    fn from(value: BoltTime) -> Self {
        let nanos = value.nanoseconds.value;
        let seconds = (nanos / 1_000_000_000) as u32;
        let nanoseconds = (nanos % 1_000_000_000) as u32;
<<<<<<< HEAD
        (
            NaiveTime::from_num_seconds_from_midnight_opt(seconds, nanoseconds).unwrap(),
            FixedOffset::east_opt(self.tz_offset_seconds.value as i32).unwrap(),
        )
=======

        let time = NaiveTime::from_num_seconds_from_midnight_opt(seconds, nanoseconds)
            .unwrap_or_else(|| {
                panic!(
                    "invalid number of seconds {} or nanoseconds {}",
                    seconds, nanoseconds
                )
            });
        let offset = FixedOffset::east_opt(value.tz_offset_seconds.value as i32)
            .unwrap_or_else(|| panic!("invald timezone offset {}", value.tz_offset_seconds.value));

        (time, offset)
>>>>>>> b3b31239
    }
}

impl From<NaiveTime> for BoltLocalTime {
    fn from(value: NaiveTime) -> Self {
        let seconds_from_midnight = value.num_seconds_from_midnight() as i64;
        let nanoseconds = seconds_from_midnight * 1_000_000_000 + value.nanosecond() as i64;
        BoltLocalTime {
            nanoseconds: nanoseconds.into(),
        }
    }
}

impl From<BoltLocalTime> for NaiveTime {
    fn from(value: BoltLocalTime) -> Self {
        let nanos = value.nanoseconds.value;
        let seconds = (nanos / 1_000_000_000) as u32;
        let nanoseconds = (nanos % 1_000_000_000) as u32;
<<<<<<< HEAD
        NaiveTime::from_num_seconds_from_midnight_opt(seconds, nanoseconds).unwrap()
=======
        NaiveTime::from_num_seconds_from_midnight_opt(seconds, nanoseconds).unwrap_or_else(|| {
            panic!(
                "invalid number of seconds {} and nanoseconds {}",
                seconds, nanoseconds
            )
        })
>>>>>>> b3b31239
    }
}

#[cfg(test)]
mod tests {
    use super::*;
    use crate::version::Version;
    use bytes::*;
    use std::cell::RefCell;
    use std::rc::Rc;

    #[test]
    fn should_serialize_time() {
        let time = NaiveTime::from_hms_nano_opt(7, 8, 9, 100).unwrap();
        let offset = FixedOffset::east_opt(2 * 3600).unwrap();

        let time: BoltTime = (time, offset).into();

        assert_eq!(
            time.into_bytes(Version::V4_1).unwrap(),
            Bytes::from_static(&[
                0xB2, 0x54, 0xCB, 0x00, 0x00, 0x17, 0x5D, 0x2F, 0xB8, 0x3A, 0x64, 0xC9, 0x1C, 0x20,
            ])
        );
    }

    #[test]
    fn should_deserialize_time() {
        let bytes = Rc::new(RefCell::new(Bytes::from_static(&[
            0xB2, 0x54, 0xCB, 0x00, 0x00, 0x17, 0x5D, 0x2F, 0xB8, 0x3A, 0x64, 0xC9, 0x1C, 0x20,
        ])));

        let (time, offset) = BoltTime::parse(Version::V4_1, bytes)
            .unwrap()
            .try_into()
            .unwrap();

        assert_eq!(time.to_string(), "07:08:09.000000100");
        assert_eq!(offset, FixedOffset::east_opt(2 * 3600).unwrap());
    }

    #[test]
    fn should_serialize_local_time() {
        let naive_time = NaiveTime::from_hms_nano_opt(7, 8, 9, 100).unwrap();

        let time: BoltLocalTime = naive_time.into();

        assert_eq!(
            time.into_bytes(Version::V4_1).unwrap(),
            Bytes::from_static(&[
                0xB1, 0x74, 0xCB, 0x00, 0x00, 0x17, 0x5D, 0x2F, 0xB8, 0x3A, 0x64,
            ])
        );
    }

    #[test]
    fn should_deserialize_local_time() {
        let bytes = Rc::new(RefCell::new(Bytes::from_static(&[
            0xB1, 0x74, 0xCB, 0x00, 0x00, 0x17, 0x5D, 0x2F, 0xB8, 0x3A, 0x64,
        ])));

        let time: NaiveTime = BoltLocalTime::parse(Version::V4_1, bytes)
            .unwrap()
            .try_into()
            .unwrap();

        assert_eq!(time.to_string(), "07:08:09.000000100");
    }
}<|MERGE_RESOLUTION|>--- conflicted
+++ resolved
@@ -33,12 +33,6 @@
         let nanos = value.nanoseconds.value;
         let seconds = (nanos / 1_000_000_000) as u32;
         let nanoseconds = (nanos % 1_000_000_000) as u32;
-<<<<<<< HEAD
-        (
-            NaiveTime::from_num_seconds_from_midnight_opt(seconds, nanoseconds).unwrap(),
-            FixedOffset::east_opt(self.tz_offset_seconds.value as i32).unwrap(),
-        )
-=======
 
         let time = NaiveTime::from_num_seconds_from_midnight_opt(seconds, nanoseconds)
             .unwrap_or_else(|| {
@@ -51,7 +45,6 @@
             .unwrap_or_else(|| panic!("invald timezone offset {}", value.tz_offset_seconds.value));
 
         (time, offset)
->>>>>>> b3b31239
     }
 }
 
@@ -70,16 +63,12 @@
         let nanos = value.nanoseconds.value;
         let seconds = (nanos / 1_000_000_000) as u32;
         let nanoseconds = (nanos % 1_000_000_000) as u32;
-<<<<<<< HEAD
-        NaiveTime::from_num_seconds_from_midnight_opt(seconds, nanoseconds).unwrap()
-=======
         NaiveTime::from_num_seconds_from_midnight_opt(seconds, nanoseconds).unwrap_or_else(|| {
             panic!(
                 "invalid number of seconds {} and nanoseconds {}",
                 seconds, nanoseconds
             )
         })
->>>>>>> b3b31239
     }
 }
 
